--- conflicted
+++ resolved
@@ -493,8 +493,11 @@
 		out_color);
 }
 
-<<<<<<< HEAD
-//! 光栅化之前，对每个高斯进行预处理
+/**
+ * 调用CUDA核函数 preprocessCUDA对每个高斯进行预处理和投影
+ * (1) 计算高斯投影到图像平面的最大半径 radii
+ * (2) 计算投影椭圆涉及到的tile的坐标和个数，以高效渲染
+ */
 void FORWARD::preprocess(
     int P, int D, int M,    // 所有高斯的个数，高斯的维度，点云数量
 	const float* means3D,   // 所有高斯 中心的世界坐标
@@ -521,39 +524,6 @@
 	const dim3 grid,        // CUDA网格的维度，grid.x 是网格在x方向上的块数，grid.y 是网格在y方向上的块数
 	uint32_t* tiles_touched,    // 输出的 所有高斯 覆盖的tile数量 数组
 	bool prefiltered)       // 是否进行预过滤的标志
-=======
-
-/**
- * 调用CUDA核函数 preprocessCUDA对每个高斯进行预处理和投影
- * (1) 计算高斯投影到图像平面的最大半径 radii
- * (2) 计算投影椭圆涉及到的tile的坐标和个数，以高效渲染
- */
-void FORWARD::preprocess(int P, int D, int M,
-	const float* means3D,
-	const glm::vec3* scales,
-	const float scale_modifier,
-	const glm::vec4* rotations,
-	const float* opacities,
-	const float* shs,
-	bool* clamped,
-	const float* cov3D_precomp,
-	const float* colors_precomp,
-	const float* viewmatrix,
-	const float* projmatrix,
-	const glm::vec3* cam_pos,
-	const int W, int H,
-	const float focal_x, float focal_y,
-	const float tan_fovx, float tan_fovy,
-	int* radii,
-	float2* means2D,
-	float* depths,
-	float* cov3Ds,
-	float* rgb,
-	float4* conic_opacity,
-	const dim3 grid,
-	uint32_t* tiles_touched,
-	bool prefiltered)
->>>>>>> fff84d95
 {
     /**
      * 核函数使用__global__修饰符声明。这表明该函数是一个核函数（只能在 GPU上执行，不能在 CPU上执行）
